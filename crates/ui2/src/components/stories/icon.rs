--- conflicted
+++ resolved
@@ -8,13 +8,7 @@
 pub struct IconStory;
 
 impl Render for IconStory {
-<<<<<<< HEAD
-    type Output = Div;
-
-    fn render(&mut self, _cx: &mut ViewContext<Self>) -> Self::Output {
-=======
     fn render(&mut self, _cx: &mut ViewContext<Self>) -> impl Element {
->>>>>>> 81b03d37
         let icons = Icon::iter();
 
         Story::container()
