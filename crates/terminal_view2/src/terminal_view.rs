--- conflicted
+++ resolved
@@ -9,17 +9,10 @@
 // use crate::terminal_element::TerminalElement;
 use editor::{scroll::autoscroll::Autoscroll, Editor};
 use gpui::{
-<<<<<<< HEAD
-    actions, div, point, px, size, Action, AnyElement, AppContext, Bounds, Div, Element,
-    EventEmitter, FocusEvent, FocusHandle, Focusable, FocusableElement, FocusableView, Font,
-    FontStyle, FontWeight, InputHandler, InteractiveElement, KeyContext, KeyDownEvent, Keystroke,
-    Model, MouseButton, MouseDownEvent, ParentElement, Pixels, Render, SharedString, Styled,
-    Subscription, Task, View, ViewContext, VisualContext, WeakView, WindowContext,
-=======
-    actions, div, Action, AnyElement, AppContext, Div, EventEmitter, FocusEvent, FocusHandle,
-    Focusable, FocusableElement, FocusableView, InputHandler, KeyDownEvent, Keystroke, Model,
-    MouseButton, MouseDownEvent, Pixels, Render, Task, View, VisualContext, WeakView,
->>>>>>> 1a747c84
+    actions, div, point, px, size, Action, AnyElement, AppContext, Bounds, Div, EventEmitter,
+    FocusEvent, FocusHandle, Focusable, FocusableElement, FocusableView, Font, FontStyle,
+    FontWeight, InputHandler, KeyContext, KeyDownEvent, Keystroke, Model, MouseButton,
+    MouseDownEvent, Pixels, Render, Task, View, VisualContext, WeakView, Subscription
 };
 use language::Bias;
 use persistence::TERMINAL_DB;
@@ -32,12 +25,9 @@
     terminal_settings::{TerminalBlink, TerminalSettings, WorkingDirectory},
     Event, MaybeNavigationTarget, Terminal,
 };
-<<<<<<< HEAD
 use terminal_element::TerminalElement;
 use theme::ThemeSettings;
-=======
 use ui::{h_stack, prelude::*, ContextMenu, Icon, IconElement, Label};
->>>>>>> 1a747c84
 use util::{paths::PathLikeWithPosition, ResultExt};
 use workspace::{
     item::{BreadcrumbText, Item, ItemEvent},
