use crate::{
<<<<<<< HEAD
    point, px, size, AnyElement, AvailableSpace, Bounds, Component, Element, ElementId,
    InteractiveComponent, InteractiveElementState, Interactivity, LayoutId, Pixels, Point, Size,
    StyleRefinement, Styled, WindowContext,
=======
    point, px, size, AnyElement, AvailableSpace, BorrowWindow, Bounds, Element, ElementId,
    InteractiveElement, InteractiveElementState, Interactivity, LayoutId, Pixels, Point,
    RenderOnce, Size, StyleRefinement, Styled, ViewContext,
>>>>>>> 6f0cdc35
};
use smallvec::SmallVec;
use std::{cell::RefCell, cmp, ops::Range, rc::Rc};
use taffy::style::Overflow;

/// uniform_list provides lazy rendering for a set of items that are of uniform height.
/// When rendered into a container with overflow-y: hidden and a fixed (or max) height,
/// uniform_list will only render the visibile subset of items.
<<<<<<< HEAD
pub fn uniform_list<I, C>(
    id: I,
    item_count: usize,
    f: impl 'static + Fn(Range<usize>, &mut WindowContext) -> Vec<C>,
) -> UniformList
where
    I: Into<ElementId>,
    C: Component,
=======
pub fn uniform_list<I, V, E>(
    id: I,
    item_count: usize,
    f: impl 'static + Fn(&mut V, Range<usize>, &mut ViewContext<V>) -> Vec<E>,
) -> UniformList<V>
where
    I: Into<ElementId>,
    V: 'static,
    E: Element<V>,
>>>>>>> 6f0cdc35
{
    let id = id.into();
    let mut style = StyleRefinement::default();
    style.overflow.y = Some(Overflow::Hidden);

    UniformList {
        id: id.clone(),
        style,
        item_count,
        item_to_measure_index: 0,
        render_items: Box::new(move |visible_range, cx| {
            f(visible_range, cx)
                .into_iter()
                .map(|component| component.into_any())
                .collect()
        }),
        interactivity: Interactivity {
            element_id: Some(id.into()),
            ..Default::default()
        },
        scroll_handle: None,
    }
}

pub struct UniformList {
    id: ElementId,
    style: StyleRefinement,
    item_count: usize,
    item_to_measure_index: usize,
    render_items:
        Box<dyn for<'a> Fn(Range<usize>, &'a mut WindowContext) -> SmallVec<[AnyElement; 64]>>,
    interactivity: Interactivity,
    scroll_handle: Option<UniformListScrollHandle>,
}

#[derive(Clone, Default)]
pub struct UniformListScrollHandle(Rc<RefCell<Option<ScrollHandleState>>>);

#[derive(Clone, Debug)]
struct ScrollHandleState {
    item_height: Pixels,
    list_height: Pixels,
    scroll_offset: Rc<RefCell<Point<Pixels>>>,
}

impl UniformListScrollHandle {
    pub fn new() -> Self {
        Self(Rc::new(RefCell::new(None)))
    }

    pub fn scroll_to_item(&self, ix: usize) {
        if let Some(state) = &*self.0.borrow() {
            let mut scroll_offset = state.scroll_offset.borrow_mut();
            let item_top = state.item_height * ix;
            let item_bottom = item_top + state.item_height;
            let scroll_top = -scroll_offset.y;
            if item_top < scroll_top {
                scroll_offset.y = -item_top;
            } else if item_bottom > scroll_top + state.list_height {
                scroll_offset.y = -(item_bottom - state.list_height);
            }
        }
    }
}

impl Styled for UniformList {
    fn style(&mut self) -> &mut StyleRefinement {
        &mut self.style
    }
}

#[derive(Default)]
pub struct UniformListState {
    interactive: InteractiveElementState,
    item_size: Size<Pixels>,
}

<<<<<<< HEAD
impl Element for UniformList {
    type ElementState = UniformListState;

    fn element_id(&self) -> Option<crate::ElementId> {
        Some(self.id.clone())
    }

    fn layout(
        &mut self,
        element_state: Option<Self::ElementState>,
        cx: &mut WindowContext,
    ) -> (LayoutId, Self::ElementState) {
=======
impl<V: 'static> Element<V> for UniformList<V> {
    type State = UniformListState;

    fn layout(
        &mut self,
        view_state: &mut V,
        element_state: Option<Self::State>,
        cx: &mut ViewContext<V>,
    ) -> (LayoutId, Self::State) {
>>>>>>> 6f0cdc35
        let max_items = self.item_count;
        let rem_size = cx.rem_size();
        let item_size = element_state
            .as_ref()
            .map(|s| s.item_size)
            .unwrap_or_else(|| self.measure_item(None, cx));

        let (layout_id, interactive) =
            self.interactivity
                .layout(element_state.map(|s| s.interactive), cx, |style, cx| {
                    cx.request_measured_layout(
                        style,
                        rem_size,
                        move |known_dimensions: Size<Option<Pixels>>,
                              available_space: Size<AvailableSpace>| {
                            let desired_height = item_size.height * max_items;
                            let width =
                                known_dimensions
                                    .width
                                    .unwrap_or(match available_space.width {
                                        AvailableSpace::Definite(x) => x,
                                        AvailableSpace::MinContent | AvailableSpace::MaxContent => {
                                            item_size.width
                                        }
                                    });
                            let height = match available_space.height {
                                AvailableSpace::Definite(x) => desired_height.min(x),
                                AvailableSpace::MinContent | AvailableSpace::MaxContent => {
                                    desired_height
                                }
                            };
                            size(width, height)
                        },
                    )
                });

        let element_state = UniformListState {
            interactive,
            item_size,
        };

        (layout_id, element_state)
    }

    fn paint(
        self,
        bounds: Bounds<crate::Pixels>,
<<<<<<< HEAD
        element_state: &mut Self::ElementState,
        cx: &mut WindowContext,
=======
        view_state: &mut V,
        element_state: &mut Self::State,
        cx: &mut ViewContext<V>,
>>>>>>> 6f0cdc35
    ) {
        let style =
            self.interactivity
                .compute_style(Some(bounds), &mut element_state.interactive, cx);
        let border = style.border_widths.to_pixels(cx.rem_size());
        let padding = style.padding.to_pixels(bounds.size.into(), cx.rem_size());

        let padded_bounds = Bounds::from_corners(
            bounds.origin + point(border.left + padding.left, border.top + padding.top),
            bounds.lower_right()
                - point(border.right + padding.right, border.bottom + padding.bottom),
        );

        let item_size = element_state.item_size;
        let content_size = Size {
            width: padded_bounds.size.width,
            height: item_size.height * self.item_count,
        };

        let shared_scroll_offset = element_state
            .interactive
            .scroll_offset
            .get_or_insert_with(Rc::default)
            .clone();

        let item_height = self
            .measure_item(view_state, Some(padded_bounds.size.width), cx)
            .height;

        self.interactivity.paint(
            bounds,
            content_size,
            &mut element_state.interactive,
            cx,
            |style, scroll_offset, cx| {
                let border = style.border_widths.to_pixels(cx.rem_size());
                let padding = style.padding.to_pixels(bounds.size.into(), cx.rem_size());

                let padded_bounds = Bounds::from_corners(
                    bounds.origin + point(border.left + padding.left, border.top + padding.top),
                    bounds.lower_right()
                        - point(border.right + padding.right, border.bottom + padding.bottom),
                );

                cx.with_z_index(style.z_index.unwrap_or(0), |cx| {
                    style.paint(bounds, cx);

                    if self.item_count > 0 {
<<<<<<< HEAD
                        let item_height =
                            self.measure_item(Some(padded_bounds.size.width), cx).height;
=======
>>>>>>> 6f0cdc35
                        if let Some(scroll_handle) = self.scroll_handle.clone() {
                            scroll_handle.0.borrow_mut().replace(ScrollHandleState {
                                item_height,
                                list_height: padded_bounds.size.height,
                                scroll_offset: shared_scroll_offset,
                            });
                        }
                        let visible_item_count = if item_height > px(0.) {
                            (padded_bounds.size.height / item_height).ceil() as usize + 1
                        } else {
                            0
                        };

                        let first_visible_element_ix =
                            (-scroll_offset.y / item_height).floor() as usize;
                        let visible_range = first_visible_element_ix
                            ..cmp::min(
                                first_visible_element_ix + visible_item_count,
                                self.item_count,
                            );

<<<<<<< HEAD
                        let mut items = (self.render_items)(visible_range.clone(), cx);
=======
                        let items = (self.render_items)(view_state, visible_range.clone(), cx);
>>>>>>> 6f0cdc35
                        cx.with_z_index(1, |cx| {
                            for (item, ix) in items.into_iter().zip(visible_range) {
                                let item_origin = padded_bounds.origin
                                    + point(px(0.), item_height * ix + scroll_offset.y);
                                let available_space = size(
                                    AvailableSpace::Definite(padded_bounds.size.width),
                                    AvailableSpace::Definite(item_height),
                                );
                                item.draw(item_origin, available_space, cx);
                            }
                        });
                    }
                })
            },
        );
    }
}

impl<V> RenderOnce<V> for UniformList<V> {
    type Element = Self;

    fn element_id(&self) -> Option<crate::ElementId> {
        Some(self.id.clone())
    }

    fn render_once(self) -> Self::Element {
        self
    }
}

impl UniformList {
    pub fn with_width_from_item(mut self, item_index: Option<usize>) -> Self {
        self.item_to_measure_index = item_index.unwrap_or(0);
        self
    }

    fn measure_item(&self, list_width: Option<Pixels>, cx: &mut WindowContext) -> Size<Pixels> {
        if self.item_count == 0 {
            return Size::default();
        }

        let item_ix = cmp::min(self.item_to_measure_index, self.item_count - 1);
        let mut items = (self.render_items)(item_ix..item_ix + 1, cx);
        let mut item_to_measure = items.pop().unwrap();
        let available_space = size(
            list_width.map_or(AvailableSpace::MinContent, |width| {
                AvailableSpace::Definite(width)
            }),
            AvailableSpace::MinContent,
        );
        item_to_measure.measure(available_space, cx)
    }

    pub fn track_scroll(mut self, handle: UniformListScrollHandle) -> Self {
        self.scroll_handle = Some(handle);
        self
    }
}

<<<<<<< HEAD
impl InteractiveComponent for UniformList {
    fn interactivity(&mut self) -> &mut crate::Interactivity {
        &mut self.interactivity
    }
}

impl Component for UniformList {
    fn render(self) -> AnyElement {
        AnyElement::new(self)
    }
=======
impl<V> InteractiveElement<V> for UniformList<V> {
    fn interactivity(&mut self) -> &mut crate::Interactivity<V> {
        &mut self.interactivity
    }
>>>>>>> 6f0cdc35
}<|MERGE_RESOLUTION|>--- conflicted
+++ resolved
@@ -1,13 +1,7 @@
 use crate::{
-<<<<<<< HEAD
-    point, px, size, AnyElement, AvailableSpace, Bounds, Component, Element, ElementId,
-    InteractiveComponent, InteractiveElementState, Interactivity, LayoutId, Pixels, Point, Size,
+    point, px, size, AnyElement, AvailableSpace, Bounds, Element, ElementId, InteractiveElement,
+    InteractiveElementState, Interactivity, LayoutId, Pixels, Point, RenderOnce, Size,
     StyleRefinement, Styled, WindowContext,
-=======
-    point, px, size, AnyElement, AvailableSpace, BorrowWindow, Bounds, Element, ElementId,
-    InteractiveElement, InteractiveElementState, Interactivity, LayoutId, Pixels, Point,
-    RenderOnce, Size, StyleRefinement, Styled, ViewContext,
->>>>>>> 6f0cdc35
 };
 use smallvec::SmallVec;
 use std::{cell::RefCell, cmp, ops::Range, rc::Rc};
@@ -16,26 +10,14 @@
 /// uniform_list provides lazy rendering for a set of items that are of uniform height.
 /// When rendered into a container with overflow-y: hidden and a fixed (or max) height,
 /// uniform_list will only render the visibile subset of items.
-<<<<<<< HEAD
-pub fn uniform_list<I, C>(
+pub fn uniform_list<I, R>(
     id: I,
     item_count: usize,
-    f: impl 'static + Fn(Range<usize>, &mut WindowContext) -> Vec<C>,
+    f: impl 'static + Fn(Range<usize>, &mut WindowContext) -> Vec<R>,
 ) -> UniformList
 where
     I: Into<ElementId>,
-    C: Component,
-=======
-pub fn uniform_list<I, V, E>(
-    id: I,
-    item_count: usize,
-    f: impl 'static + Fn(&mut V, Range<usize>, &mut ViewContext<V>) -> Vec<E>,
-) -> UniformList<V>
-where
-    I: Into<ElementId>,
-    V: 'static,
-    E: Element<V>,
->>>>>>> 6f0cdc35
+    R: RenderOnce,
 {
     let id = id.into();
     let mut style = StyleRefinement::default();
@@ -49,7 +31,7 @@
         render_items: Box::new(move |visible_range, cx| {
             f(visible_range, cx)
                 .into_iter()
-                .map(|component| component.into_any())
+                .map(|component| component.render_into_any())
                 .collect()
         }),
         interactivity: Interactivity {
@@ -113,40 +95,24 @@
     item_size: Size<Pixels>,
 }
 
-<<<<<<< HEAD
 impl Element for UniformList {
-    type ElementState = UniformListState;
-
-    fn element_id(&self) -> Option<crate::ElementId> {
-        Some(self.id.clone())
-    }
+    type State = UniformListState;
 
     fn layout(
         &mut self,
-        element_state: Option<Self::ElementState>,
+        state: Option<Self::State>,
         cx: &mut WindowContext,
-    ) -> (LayoutId, Self::ElementState) {
-=======
-impl<V: 'static> Element<V> for UniformList<V> {
-    type State = UniformListState;
-
-    fn layout(
-        &mut self,
-        view_state: &mut V,
-        element_state: Option<Self::State>,
-        cx: &mut ViewContext<V>,
     ) -> (LayoutId, Self::State) {
->>>>>>> 6f0cdc35
         let max_items = self.item_count;
         let rem_size = cx.rem_size();
-        let item_size = element_state
+        let item_size = state
             .as_ref()
             .map(|s| s.item_size)
             .unwrap_or_else(|| self.measure_item(None, cx));
 
         let (layout_id, interactive) =
             self.interactivity
-                .layout(element_state.map(|s| s.interactive), cx, |style, cx| {
+                .layout(state.map(|s| s.interactive), cx, |style, cx| {
                     cx.request_measured_layout(
                         style,
                         rem_size,
@@ -184,14 +150,8 @@
     fn paint(
         self,
         bounds: Bounds<crate::Pixels>,
-<<<<<<< HEAD
-        element_state: &mut Self::ElementState,
+        element_state: &mut Self::State,
         cx: &mut WindowContext,
-=======
-        view_state: &mut V,
-        element_state: &mut Self::State,
-        cx: &mut ViewContext<V>,
->>>>>>> 6f0cdc35
     ) {
         let style =
             self.interactivity
@@ -217,9 +177,7 @@
             .get_or_insert_with(Rc::default)
             .clone();
 
-        let item_height = self
-            .measure_item(view_state, Some(padded_bounds.size.width), cx)
-            .height;
+        let item_height = self.measure_item(Some(padded_bounds.size.width), cx).height;
 
         self.interactivity.paint(
             bounds,
@@ -240,11 +198,6 @@
                     style.paint(bounds, cx);
 
                     if self.item_count > 0 {
-<<<<<<< HEAD
-                        let item_height =
-                            self.measure_item(Some(padded_bounds.size.width), cx).height;
-=======
->>>>>>> 6f0cdc35
                         if let Some(scroll_handle) = self.scroll_handle.clone() {
                             scroll_handle.0.borrow_mut().replace(ScrollHandleState {
                                 item_height,
@@ -266,11 +219,7 @@
                                 self.item_count,
                             );
 
-<<<<<<< HEAD
-                        let mut items = (self.render_items)(visible_range.clone(), cx);
-=======
-                        let items = (self.render_items)(view_state, visible_range.clone(), cx);
->>>>>>> 6f0cdc35
+                        let items = (self.render_items)(visible_range.clone(), cx);
                         cx.with_z_index(1, |cx| {
                             for (item, ix) in items.into_iter().zip(visible_range) {
                                 let item_origin = padded_bounds.origin
@@ -289,7 +238,7 @@
     }
 }
 
-impl<V> RenderOnce<V> for UniformList<V> {
+impl RenderOnce for UniformList {
     type Element = Self;
 
     fn element_id(&self) -> Option<crate::ElementId> {
@@ -330,21 +279,8 @@
     }
 }
 
-<<<<<<< HEAD
-impl InteractiveComponent for UniformList {
+impl InteractiveElement for UniformList {
     fn interactivity(&mut self) -> &mut crate::Interactivity {
         &mut self.interactivity
     }
-}
-
-impl Component for UniformList {
-    fn render(self) -> AnyElement {
-        AnyElement::new(self)
-    }
-=======
-impl<V> InteractiveElement<V> for UniformList<V> {
-    fn interactivity(&mut self) -> &mut crate::Interactivity<V> {
-        &mut self.interactivity
-    }
->>>>>>> 6f0cdc35
 }